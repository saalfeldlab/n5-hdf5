--- conflicted
+++ resolved
@@ -35,7 +35,6 @@
 import com.google.gson.JsonObject;
 import com.google.gson.JsonParser;
 import com.google.gson.JsonSyntaxException;
-import com.google.gson.reflect.TypeToken;
 import hdf.hdf5lib.exceptions.HDF5Exception;
 import org.janelia.saalfeldlab.n5.Compression;
 import org.janelia.saalfeldlab.n5.Compression.CompressionType;
@@ -50,13 +49,8 @@
 import org.janelia.saalfeldlab.n5.N5Reader;
 import org.janelia.saalfeldlab.n5.N5URI;
 import org.janelia.saalfeldlab.n5.RawCompression;
-<<<<<<< HEAD
-import org.janelia.saalfeldlab.n5.ShortArrayDataBlock;
-import org.janelia.saalfeldlab.n5.VLenStringDataBlock;
-=======
 import org.janelia.saalfeldlab.n5.hdf5.N5HDF5Util.OpenDataSetCache;
 import org.janelia.saalfeldlab.n5.hdf5.N5HDF5Util.OpenDataSetCache.OpenDataSet;
->>>>>>> 368ef321
 import org.scijava.util.VersionUtils;
 
 import java.io.Closeable;
@@ -70,19 +64,6 @@
 import java.util.List;
 import java.util.Map;
 
-<<<<<<< HEAD
-import ch.systemsx.cisd.base.mdarray.MDArray;
-import ch.systemsx.cisd.base.mdarray.MDByteArray;
-import ch.systemsx.cisd.base.mdarray.MDDoubleArray;
-import ch.systemsx.cisd.base.mdarray.MDFloatArray;
-import ch.systemsx.cisd.base.mdarray.MDIntArray;
-import ch.systemsx.cisd.base.mdarray.MDLongArray;
-import ch.systemsx.cisd.base.mdarray.MDShortArray;
-import ch.systemsx.cisd.hdf5.HDF5DataSetInformation;
-import ch.systemsx.cisd.hdf5.HDF5DataTypeInformation;
-import ch.systemsx.cisd.hdf5.HDF5Factory;
-import ch.systemsx.cisd.hdf5.IHDF5Reader;
-=======
 import static hdf.hdf5lib.H5.H5Dget_space;
 import static hdf.hdf5lib.H5.H5Dread;
 import static hdf.hdf5lib.H5.H5Sclose;
@@ -91,7 +72,6 @@
 import static hdf.hdf5lib.HDF5Constants.H5S_SELECT_SET;
 import static org.janelia.saalfeldlab.n5.N5Exception.*;
 import static org.janelia.saalfeldlab.n5.hdf5.N5HDF5Util.reorderToLong;
->>>>>>> 368ef321
 
 /**
  * Best effort {@link N5Reader} implementation for HDF5 files.
@@ -696,85 +676,8 @@
 				croppedBlockSize,
 				hdf5Offset);
 
-<<<<<<< HEAD
-		final int[] croppedBlockSize = hdf5CroppedBlockSize.clone();
-		reorder(croppedBlockSize);
-
-		final DataBlock<?> dataBlock;
-		switch (datasetAttributes.getDataType()) {
-		case UINT8:
-			final MDByteArray uint8Array = reader
-					.uint8()
-					.readMDArrayBlockWithOffset(pathName, hdf5CroppedBlockSize, hdf5Offset);
-			dataBlock = new ByteArrayDataBlock(croppedBlockSize, gridPosition, uint8Array.getAsFlatArray());
-			break;
-		case INT8:
-			final MDByteArray int8Array = reader
-					.int8()
-					.readMDArrayBlockWithOffset(pathName, hdf5CroppedBlockSize, hdf5Offset);
-			dataBlock = new ByteArrayDataBlock(croppedBlockSize, gridPosition, int8Array.getAsFlatArray());
-			break;
-		case UINT16:
-			final MDShortArray uint16Array = reader
-					.uint16()
-					.readMDArrayBlockWithOffset(pathName, hdf5CroppedBlockSize, hdf5Offset);
-			dataBlock = new ShortArrayDataBlock(croppedBlockSize, gridPosition, uint16Array.getAsFlatArray());
-			break;
-		case INT16:
-			final MDShortArray int16Array = reader
-					.int16()
-					.readMDArrayBlockWithOffset(pathName, hdf5CroppedBlockSize, hdf5Offset);
-			dataBlock = new ShortArrayDataBlock(croppedBlockSize, gridPosition, int16Array.getAsFlatArray());
-			break;
-		case UINT32:
-			final MDIntArray uint32Array = reader
-					.uint32()
-					.readMDArrayBlockWithOffset(pathName, hdf5CroppedBlockSize, hdf5Offset);
-			dataBlock = new IntArrayDataBlock(croppedBlockSize, gridPosition, uint32Array.getAsFlatArray());
-			break;
-		case INT32:
-			final MDIntArray int32Array = reader
-					.int32()
-					.readMDArrayBlockWithOffset(pathName, hdf5CroppedBlockSize, hdf5Offset);
-			dataBlock = new IntArrayDataBlock(croppedBlockSize, gridPosition, int32Array.getAsFlatArray());
-			break;
-		case UINT64:
-			final MDLongArray uint64Array = reader
-					.uint64()
-					.readMDArrayBlockWithOffset(pathName, hdf5CroppedBlockSize, hdf5Offset);
-			dataBlock = new LongArrayDataBlock(croppedBlockSize, gridPosition, uint64Array.getAsFlatArray());
-			break;
-		case INT64:
-			final MDLongArray int64Array = reader
-					.int64()
-					.readMDArrayBlockWithOffset(pathName, hdf5CroppedBlockSize, hdf5Offset);
-			dataBlock = new LongArrayDataBlock(croppedBlockSize, gridPosition, int64Array.getAsFlatArray());
-			break;
-		case FLOAT32:
-			final MDFloatArray float32Array = reader
-					.float32()
-					.readMDArrayBlockWithOffset(pathName, hdf5CroppedBlockSize, hdf5Offset);
-			dataBlock = new FloatArrayDataBlock(croppedBlockSize, gridPosition, float32Array.getAsFlatArray());
-			break;
-		case FLOAT64:
-			final MDDoubleArray float64Array = reader
-					.float64()
-					.readMDArrayBlockWithOffset(pathName, hdf5CroppedBlockSize, hdf5Offset);
-			dataBlock = new DoubleArrayDataBlock(croppedBlockSize, gridPosition, float64Array.getAsFlatArray());
-			break;
-		case VLENSTRING:
-			final MDArray<String> vlenStringArray = reader
-					.string()
-					.readMDArrayBlockWithOffset(pathName, hdf5CroppedBlockSize, hdf5Offset);
-			dataBlock = new VLenStringDataBlock(croppedBlockSize, gridPosition, vlenStringArray.getAsFlatArray());
-			break;
-		default:
-			dataBlock = null;
-		}
-=======
 		final long[] hdf5CroppedBlockSize = reorderToLong(croppedBlockSize);
 		reorder(hdf5Offset);
->>>>>>> 368ef321
 
 		final DataType dataType = datasetAttributes.getDataType();
 		final long memTypeId;
