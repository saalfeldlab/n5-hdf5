/**
 * Copyright (c) 2017, Stephan Saalfeld
 * All rights reserved.
 *
 * Redistribution and use in source and binary forms, with or without
 * modification, are permitted provided that the following conditions are met:
 *
 * 1. Redistributions of source code must retain the above copyright notice,
 *    this list of conditions and the following disclaimer.
 * 2. Redistributions in binary form must reproduce the above copyright notice,
 *    this list of conditions and the following disclaimer in the documentation
 *    and/or other materials provided with the distribution.
 *
 * THIS SOFTWARE IS PROVIDED BY THE COPYRIGHT HOLDERS AND CONTRIBUTORS "AS IS"
 * AND ANY EXPRESS OR IMPLIED WARRANTIES, INCLUDING, BUT NOT LIMITED TO, THE
 * IMPLIED WARRANTIES OF MERCHANTABILITY AND FITNESS FOR A PARTICULAR PURPOSE
 * ARE DISCLAIMED. IN NO EVENT SHALL THE COPYRIGHT OWNER OR CONTRIBUTORS BE
 * LIABLE FOR ANY DIRECT, INDIRECT, INCIDENTAL, SPECIAL, EXEMPLARY, OR
 * CONSEQUENTIAL DAMAGES (INCLUDING, BUT NOT LIMITED TO, PROCUREMENT OF
 * SUBSTITUTE GOODS OR SERVICES; LOSS OF USE, DATA, OR PROFITS; OR BUSINESS
 * INTERRUPTION) HOWEVER CAUSED AND ON ANY THEORY OF LIABILITY, WHETHER IN
 * CONTRACT, STRICT LIABILITY, OR TORT (INCLUDING NEGLIGENCE OR OTHERWISE)
 * ARISING IN ANY WAY OUT OF THE USE OF THIS SOFTWARE, EVEN IF ADVISED OF THE
 * POSSIBILITY OF SUCH DAMAGE.
 */
package org.janelia.saalfeldlab.n5.hdf5;

import java.io.File;
import java.io.IOException;
import java.util.Arrays;
import java.util.Map;
import java.util.Map.Entry;

import org.janelia.saalfeldlab.n5.Compression;
import org.janelia.saalfeldlab.n5.DataBlock;
import org.janelia.saalfeldlab.n5.DataType;
import org.janelia.saalfeldlab.n5.DatasetAttributes;
import org.janelia.saalfeldlab.n5.N5Writer;
import org.janelia.saalfeldlab.n5.RawCompression;

import ch.systemsx.cisd.base.mdarray.MDByteArray;
import ch.systemsx.cisd.base.mdarray.MDDoubleArray;
import ch.systemsx.cisd.base.mdarray.MDFloatArray;
import ch.systemsx.cisd.base.mdarray.MDIntArray;
import ch.systemsx.cisd.base.mdarray.MDLongArray;
import ch.systemsx.cisd.base.mdarray.MDShortArray;
import ch.systemsx.cisd.hdf5.HDF5Factory;
import ch.systemsx.cisd.hdf5.HDF5FloatStorageFeatures;
import ch.systemsx.cisd.hdf5.HDF5IntStorageFeatures;
import ch.systemsx.cisd.hdf5.IHDF5Writer;

/**
 * Best effort {@link N5Writer} implementation for HDF5 files.
 *
 * @author Stephan Saalfeld
 */
public class N5HDF5Writer extends N5HDF5Reader implements N5Writer {

	protected IHDF5Writer writer;

	/**
	 * Opens an {@link N5HDF5Writer} for a given HDF5 file.
	 *
	 * @param writer
	 *            HDF5 writer
	 * @param defaultBlockSize
	 *            for all dimensions > defaultBlockSize.length, and for all
	 *            dimensions with defaultBlockSize[i] <= 0, the size of the
	 *            dataset will be used
	 * @throws IOException
	 */
	public N5HDF5Writer(final IHDF5Writer writer, final int... defaultBlockSize) throws IOException {

		super(writer, defaultBlockSize);
		this.writer = writer;
		setAttribute("/", VERSION_KEY, N5HDF5Reader.VERSION.toString());
	}

	/**
	 * Opens an {@link N5HDF5Writer} for a given HDF5 file.
	 *
	 * @param hdf5Path
	 *            HDF5 file name
	 * @param defaultBlockSize
	 *            for all dimensions > defaultBlockSize.length, and for all
	 *            dimensions with defaultBlockSize[i] <= 0, the size of the
	 *            dataset will be used
	 * @throws IOException
	 */
	public N5HDF5Writer(final String hdf5Path, final int... defaultBlockSize) throws IOException {

		this(HDF5Factory.open(hdf5Path), defaultBlockSize);
	}

	@Override
	public void createDataset(
			final String pathName,
			final DatasetAttributes datasetAttributes) throws IOException {

		final DataType dataType = datasetAttributes.getDataType();
		final Compression compression = datasetAttributes.getCompression();
		final HDF5IntStorageFeatures intCompression;
		final HDF5IntStorageFeatures uintCompression;
		final HDF5FloatStorageFeatures floatCompression;
		if (compression instanceof RawCompression) {
			floatCompression = HDF5FloatStorageFeatures.FLOAT_NO_COMPRESSION;
			intCompression = HDF5IntStorageFeatures.INT_NO_COMPRESSION;
			uintCompression = HDF5IntStorageFeatures.INT_NO_COMPRESSION_UNSIGNED;
		} else {
			floatCompression = HDF5FloatStorageFeatures.FLOAT_SHUFFLE_DEFLATE;
			intCompression = HDF5IntStorageFeatures.INT_AUTO_SCALING_DEFLATE;
			uintCompression = HDF5IntStorageFeatures.INT_AUTO_SCALING_DEFLATE_UNSIGNED;
		}

		if (writer.exists(pathName))
			writer.delete(pathName);

		final long[] hdf5Dimensions = datasetAttributes.getDimensions().clone();
		reorder(hdf5Dimensions);
		final int[] hdf5BlockSize = datasetAttributes.getBlockSize().clone();
		reorder(hdf5BlockSize);

		switch (dataType) {
		case UINT8:
			writer.uint8().createMDArray(pathName, hdf5Dimensions, hdf5BlockSize, uintCompression);
			break;
		case UINT16:
			writer.uint16().createMDArray(pathName, hdf5Dimensions, hdf5BlockSize, uintCompression);
			break;
		case UINT32:
			writer.uint32().createMDArray(pathName, hdf5Dimensions, hdf5BlockSize, uintCompression);
			break;
		case UINT64:
			writer.uint64().createMDArray(pathName, hdf5Dimensions, hdf5BlockSize, uintCompression);
			break;
		case INT8:
			writer.int8().createMDArray(pathName, hdf5Dimensions, hdf5BlockSize, intCompression);
			break;
		case INT16:
			writer.int16().createMDArray(pathName, hdf5Dimensions, hdf5BlockSize, intCompression);
			break;
		case INT32:
			writer.int32().createMDArray(pathName, hdf5Dimensions, hdf5BlockSize, intCompression);
			break;
		case INT64:
			writer.int64().createMDArray(pathName, hdf5Dimensions, hdf5BlockSize, intCompression);
			break;
		case FLOAT32:
			writer.float32().createMDArray(pathName, hdf5Dimensions, hdf5BlockSize, floatCompression);
			break;
		case FLOAT64:
			writer.float64().createMDArray(pathName, hdf5Dimensions, hdf5BlockSize, floatCompression);
		default:
			return;
		}
	}

	@Override
	public void createGroup(String pathName) throws IOException {

		if (pathName.equals(""))
			pathName = "/";

		if (writer.exists(pathName)) {
			if (!writer.isGroup(pathName))
				throw new IOException("Group " + pathName + " already exists and is not a group.");
		} else
			writer.object().createGroup(pathName);
	}

	@Override
	public <T> void setAttribute(
			String pathName,
			final String key,
			final T attribute) throws IOException {

		if (pathName.equals(""))
			pathName = "/";

<<<<<<< HEAD
		if (attribute == null)
			writer.object().deleteAttribute(pathName, key);
=======
		if (attribute instanceof Boolean)
			writer.bool().setAttr(pathName, key, (Boolean)attribute);
>>>>>>> ce8a7d88
		else if (attribute instanceof Byte)
			writer.int8().setAttr(pathName, key, (Byte)attribute);
		else if (attribute instanceof Short)
			writer.int16().setAttr(pathName, key, (Short)attribute);
		else if (attribute instanceof Integer)
			writer.int32().setAttr(pathName, key, (Integer)attribute);
		else if (attribute instanceof Long)
			writer.int64().setAttr(pathName, key, (Long)attribute);
		else if (attribute instanceof Float)
			writer.float32().setAttr(pathName, key, (Float)attribute);
		else if (attribute instanceof Double)
			writer.float64().setAttr(pathName, key, (Double)attribute);
		else if (attribute instanceof String)
			writer.string().setAttr(pathName, key, (String)attribute);
		else if (attribute instanceof byte[])
			writer.int8().setArrayAttr(pathName, key, (byte[])attribute);
		else if (attribute instanceof short[])
			writer.int16().setArrayAttr(pathName, key, (short[])attribute);
		else if (attribute instanceof int[])
			writer.int32().setArrayAttr(pathName, key, (int[])attribute);
		else if (attribute instanceof long[])
			writer.int64().setArrayAttr(pathName, key, (long[])attribute);
		else if (attribute instanceof float[])
			writer.float32().setArrayAttr(pathName, key, (float[])attribute);
		else if (attribute instanceof double[])
			writer.float64().setArrayAttr(pathName, key, (double[])attribute);
		else if (attribute instanceof String[])
			writer.string().setArrayAttr(pathName, key, (String[])attribute);
		else
			throw new IOException("N5-HDF5: attributes of type " + attribute.getClass() + " not yet supported.");
	}

	@Override
	public void setAttributes(
			String pathName,
			final Map<String, ?> attributes) throws IOException {

		if (pathName.equals(""))
			pathName = "/";

		for (final Entry<String, ?> attribute : attributes.entrySet())
			setAttribute(pathName, attribute.getKey(), attribute.getValue());
	}

	@Override
	public void setDatasetAttributes(
			final String pathName,
			final DatasetAttributes datasetAttributes) throws IOException {

		throw new UnsupportedOperationException("HDF5 datasets cannot be reshaped.");
	}

	@Override
	public <T> void writeBlock(
			String pathName,
			final DatasetAttributes datasetAttributes,
			final DataBlock<T> dataBlock) throws IOException {

		if (pathName.equals(""))
			pathName = "/";

		final int[] hdf5DataBlockSize = dataBlock.getSize().clone();
		reorder(hdf5DataBlockSize);
		final int[] hdf5BlockSize = datasetAttributes.getBlockSize().clone();
		reorder(hdf5BlockSize);
		final long[] gridPosition = dataBlock.getGridPosition();
		final long[] hdf5Offset = new long[gridPosition.length];
		Arrays.setAll(hdf5Offset, i -> gridPosition[gridPosition.length - i - 1] * hdf5BlockSize[i]);
		switch (datasetAttributes.getDataType()) {
		case UINT8:
			final MDByteArray uint8TargetCell = new MDByteArray((byte[])dataBlock.getData(), hdf5DataBlockSize);
			writer.uint8().writeMDArrayBlockWithOffset(pathName, uint8TargetCell, hdf5Offset);
			break;
		case INT8:
			final MDByteArray int8TargetCell = new MDByteArray((byte[])dataBlock.getData(), hdf5DataBlockSize);
			writer.int8().writeMDArrayBlockWithOffset(pathName, int8TargetCell, hdf5Offset);
			break;
		case UINT16:
			final MDShortArray uint16TargetCell = new MDShortArray((short[])dataBlock.getData(), hdf5DataBlockSize);
			writer.uint16().writeMDArrayBlockWithOffset(pathName, uint16TargetCell, hdf5Offset);
			break;
		case INT16:
			final MDShortArray int16TargetCell = new MDShortArray((short[])dataBlock.getData(), hdf5DataBlockSize);
			writer.int16().writeMDArrayBlockWithOffset(pathName, int16TargetCell, hdf5Offset);
			break;
		case UINT32:
			final MDIntArray uint32TargetCell = new MDIntArray((int[])dataBlock.getData(), hdf5DataBlockSize);
			writer.uint32().writeMDArrayBlockWithOffset(pathName, uint32TargetCell, hdf5Offset);
			break;
		case INT32:
			final MDIntArray int32TargetCell = new MDIntArray((int[])dataBlock.getData(), hdf5DataBlockSize);
			writer.int32().writeMDArrayBlockWithOffset(pathName, int32TargetCell, hdf5Offset);
			break;
		case UINT64:
			final MDLongArray uint64TargetCell = new MDLongArray((long[])dataBlock.getData(), hdf5DataBlockSize);
			writer.uint64().writeMDArrayBlockWithOffset(pathName, uint64TargetCell, hdf5Offset);
			break;
		case INT64:
			final MDLongArray int64TargetCell = new MDLongArray((long[])dataBlock.getData(), hdf5DataBlockSize);
			writer.int64().writeMDArrayBlockWithOffset(pathName, int64TargetCell, hdf5Offset);
			break;
		case FLOAT32:
			final MDFloatArray float32TargetCell = new MDFloatArray((float[])dataBlock.getData(), hdf5DataBlockSize);
			writer.float32().writeMDArrayBlockWithOffset(pathName, float32TargetCell, hdf5Offset);
			break;
		case FLOAT64:
			final MDDoubleArray float64TargetCell = new MDDoubleArray((double[])dataBlock.getData(), hdf5DataBlockSize);
			writer.float64().writeMDArrayBlockWithOffset(pathName, float64TargetCell, hdf5Offset);
			break;
		}
	}

	@Override
	public boolean remove() {

		final File file = writer.file().getFile();
		writer.close();
		return file.delete();
	}

	@Override
	public boolean remove(String pathName) throws IOException {

		if (pathName.equals(""))
			pathName = "/";

		writer.delete(pathName);
		return !writer.exists(pathName);
	}
}<|MERGE_RESOLUTION|>--- conflicted
+++ resolved
@@ -177,13 +177,10 @@
 		if (pathName.equals(""))
 			pathName = "/";
 
-<<<<<<< HEAD
 		if (attribute == null)
 			writer.object().deleteAttribute(pathName, key);
-=======
-		if (attribute instanceof Boolean)
+		else if (attribute instanceof Boolean)
 			writer.bool().setAttr(pathName, key, (Boolean)attribute);
->>>>>>> ce8a7d88
 		else if (attribute instanceof Byte)
 			writer.int8().setAttr(pathName, key, (Byte)attribute);
 		else if (attribute instanceof Short)
