--- conflicted
+++ resolved
@@ -34,21 +34,7 @@
 import com.google.gson.GsonBuilder;
 import com.google.gson.JsonElement;
 import com.google.gson.JsonParser;
-<<<<<<< HEAD
-
-import java.io.File;
-import java.io.IOException;
-import java.net.URI;
-import java.net.URISyntaxException;
-import java.nio.file.Files;
-import java.nio.file.Path;
-import java.nio.file.Paths;
-import java.util.List;
-import java.util.Map;
-import java.util.Map.Entry;
-
-=======
->>>>>>> dab0f833
+
 import hdf.hdf5lib.exceptions.HDF5Exception;
 import org.janelia.saalfeldlab.n5.Compression;
 import org.janelia.saalfeldlab.n5.DataBlock;
@@ -617,22 +603,6 @@
 
 	private static IHDF5Writer openHdf5Writer(String hdf5Path) {
 
-<<<<<<< HEAD
-		Path pathFromUri =  null;
-		try {
-			pathFromUri = Paths.get(new URI(hdf5Path).getSchemeSpecificPart());
-		} catch (URISyntaxException e1) {
-			throw new N5Exception("Provided uri is not valid: " + hdf5Path, e1);
-		}
-
-		if (Files.exists(pathFromUri) && !HDF5Utils.isHDF5(pathFromUri.toString())) {
-			throw new N5Exception("File exists at " + hdf5Path + " and is not a valid HDF5 file");
-		}
-
-		try {
-			return HDF5Factory.open(normalizeHdf5PathLocation(hdf5Path));
-		} catch (HDF5Exception e) { throw new N5IOException("Cannot open HDF5 Writer", new IOException(e));
-=======
 		final String normalHdf5Path = normalizeHdf5PathLocation(hdf5Path);
 		if (Files.exists(Paths.get(normalHdf5Path)) && !HDF5Utils.isHDF5(normalHdf5Path)) {
 			throw new N5Exception("File exists at " + normalHdf5Path + " and is not a valid HDF5 file");
@@ -642,7 +612,6 @@
 			return HDF5Factory.open(normalHdf5Path);
 		} catch (HDF5Exception e) {
 			throw new N5IOException("Cannot open HDF5 Writer", new IOException(e));
->>>>>>> dab0f833
 		}
 	}
 }